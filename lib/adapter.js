--- conflicted
+++ resolved
@@ -213,16 +213,11 @@
 
       spawnConnection(function __DROP__(client, cb) {
 
-<<<<<<< HEAD
         // Drop any relations
         function dropTable(item, next) {
-=======
-        // Escape Table Name
-        table = utils.escapeName(table);
->>>>>>> b80887f8
 
           // Build Query
-          var query = 'DROP TABLE ' + utils.escapeTable(item) + ';';
+          var query = 'DROP TABLE ' + utils.escapeName(item) + ';';
 
           // Run Query
           client.query(query, function __DROP__(err, result) {
@@ -321,12 +316,6 @@
         // Build a Query Object
         var _query = new Query(dbs[table].definition);
 
-<<<<<<< HEAD
-=======
-        // Escape Table Name
-        table = utils.escapeName(table);
-
->>>>>>> b80887f8
         // Collect Query Results
         var results = [];
 
@@ -339,7 +328,7 @@
               paramValues = attributes.params.join(', ');
 
           // Build Query
-          var query = 'INSERT INTO ' + utils.escapeTable(table) + ' (' + columnNames +
+          var query = 'INSERT INTO ' + utils.escapeName(table) + ' (' + columnNames +
             ') values (' + paramValues + ') RETURNING *;';
 
           // Run Query
@@ -372,15 +361,9 @@
           }
         }
 
-<<<<<<< HEAD
-=======
         // Build a Query Object
         var _query = new Query(dbs[table].definition);
 
-        // Escape Table Name
-        table = utils.escapeName(table);
-
->>>>>>> b80887f8
         // Build Query
         var _schema = dbs[table].schema;
         var queryObj = new Query(_schema, dbs);
@@ -455,14 +438,8 @@
         // Build a Query Object
         var _query = new Query(dbs[table].definition);
 
-<<<<<<< HEAD
-=======
-        // Escape Table Name
-        table = utils.escapeName(table);
-
->>>>>>> b80887f8
-        // Build Query
-        var query = new Query(dbs[table.replace(/["']/g, "")].schema).update(table, options, data);
+        // Build Query
+        var query = new Query(dbs[table].schema).update(table, options, data);
 
         // Run Query
         client.query(query.query, query.values, function __UPDATE__(err, result) {
@@ -485,14 +462,8 @@
     destroy: function(table, options, cb) {
       spawnConnection(function __DELETE__(client, cb) {
 
-<<<<<<< HEAD
-=======
-        // Escape Table Name
-        table = utils.escapeName(table);
-
->>>>>>> b80887f8
-        // Build Query
-        var query = new Query(dbs[table.replace(/["']/g, "")].schema).destroy(table, options);
+        // Build Query
+        var query = new Query(dbs[table].schema).destroy(table, options);
 
         // Run Query
         client.query(query.query, query.values, function __DELETE__(err, result) {
