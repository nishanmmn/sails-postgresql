--- conflicted
+++ resolved
@@ -182,12 +182,13 @@
         }
       };
 
-<<<<<<< HEAD
-      var schema = {
-        test: {
-          definition: { name: { type: 'text' }},
-          schema: { name: { type: 'text' }}
-=======
+      var schema = {
+        test: {
+          definition: { name: { type: 'text' }},
+          schema: { name: { type: 'text' }}
+        }
+      };
+
       var camelCaseCriteria = {
         where: {
           myId: [
@@ -195,7 +196,6 @@
             2,
             3
           ]
->>>>>>> b80887f8
         }
       };
 
@@ -208,9 +208,9 @@
       });
 
       it('should build a SELECT statememnt with an IN array and camel case column', function() {
-        var query = new Query({ myId: { type: 'integer' }}).find('test', camelCaseCriteria);
-
-        query.query.should.eql('SELECT * FROM test WHERE "myId" IN ($1, $2, $3)');
+        var query = new Query({ myId: { type: 'integer' }}, schema).find('test', camelCaseCriteria);
+
+        query.query.should.eql('SELECT "test"."name" FROM "test" WHERE "test"."myId" IN ($1, $2, $3)');
         query.values.length.should.eql(3);
       });
 
