--- conflicted
+++ resolved
@@ -23,14 +23,10 @@
 
       it('should append a Group By clause to the select statement', function() {
         var query = new Query({ name: { type: 'text' }}).find('test', criteria);
-<<<<<<< HEAD
-        var sql = 'SELECT "test"."name" FROM "test" WHERE LOWER("test"."name") = $1 ' +
-                  'GROUP BY "test"."name"';
+        var sql = 'SELECT \"test\".\"name\" FROM \"test\" WHERE LOWER(\"test\".\"name\") = $1 ' +
+                  'GROUP BY \"test\".\"name\"';
 
         query.query.should.eql(sql);
-=======
-        query.query.should.eql('SELECT \"name\" FROM test WHERE LOWER(\"name\") = $1 GROUP BY \"name\"');
->>>>>>> b80887f8
       });
     });
 
@@ -46,14 +42,10 @@
 
       it('should use the MAX aggregate option in the select statement', function() {
         var query = new Query({ name: { type: 'text' }}).find('test', criteria);
-<<<<<<< HEAD
-        var sql = 'SELECT "test"."name" FROM "test" WHERE LOWER("test"."name") = $1 ' +
-                  'GROUP BY "test"."name"';
+        var sql = 'SELECT \"test\".\"name\" FROM \"test\" WHERE LOWER(\"test\".\"name\") = $1 ' +
+                  'GROUP BY \"test\".\"name\"';
 
         query.query.should.eql(sql);
-=======
-        query.query.should.eql('SELECT \"name\" FROM test WHERE LOWER(\"name\") = $1 GROUP BY \"name\"');
->>>>>>> b80887f8
       });
     });
 
