var Query = require('../../lib/query'),
    should = require('should');

describe('query', function() {

  /**
   * SUM
   *
   * Adds a SUM select parameter to a sql statement
   */

  describe('.sum()', function() {

    describe('with array', function() {

      // Lookup criteria
      var criteria = {
        where: {
          name: 'foo'
        },
        sum: ['age']
      };

      it('should use the SUM aggregate option in the select statement', function() {
        var query = new Query({ name: { type: 'text' }}).find('test', criteria);
<<<<<<< HEAD
        var sql = 'SELECT CAST(SUM("test"."age") AS float) AS age FROM "test" WHERE ' +
                  'LOWER("test"."name") = $1';

        query.query.should.eql(sql);
=======
        query.query.should.eql('SELECT CAST(SUM(\"age\") AS float) AS \"age\" FROM test WHERE LOWER(\"name\") = $1');
>>>>>>> b80887f8
      });
    });

    describe('with string', function() {

      // Lookup criteria
      var criteria = {
        where: {
          name: 'foo'
        },
        sum: 'age'
      };

      it('should use the SUM aggregate option in the select statement', function() {
        var query = new Query({ name: { type: 'text' }}).find('test', criteria);
<<<<<<< HEAD
        var sql = 'SELECT CAST(SUM("test"."age") AS float) AS age FROM "test" WHERE ' +
                  'LOWER("test"."name") = $1';

        query.query.should.eql(sql);
=======
        query.query.should.eql('SELECT CAST(SUM(\"age\") AS float) AS \"age\" FROM test WHERE LOWER(\"name\") = $1');
>>>>>>> b80887f8
      });
    });

  });
});<|MERGE_RESOLUTION|>--- conflicted
+++ resolved
@@ -23,14 +23,10 @@
 
       it('should use the SUM aggregate option in the select statement', function() {
         var query = new Query({ name: { type: 'text' }}).find('test', criteria);
-<<<<<<< HEAD
-        var sql = 'SELECT CAST(SUM("test"."age") AS float) AS age FROM "test" WHERE ' +
-                  'LOWER("test"."name") = $1';
+        var sql = 'SELECT CAST(SUM(\"test\".\"age\") AS float) AS age FROM \"test\" WHERE ' +
+                  'LOWER(\"test\".\"name\") = $1';
 
         query.query.should.eql(sql);
-=======
-        query.query.should.eql('SELECT CAST(SUM(\"age\") AS float) AS \"age\" FROM test WHERE LOWER(\"name\") = $1');
->>>>>>> b80887f8
       });
     });
 
@@ -46,14 +42,10 @@
 
       it('should use the SUM aggregate option in the select statement', function() {
         var query = new Query({ name: { type: 'text' }}).find('test', criteria);
-<<<<<<< HEAD
-        var sql = 'SELECT CAST(SUM("test"."age") AS float) AS age FROM "test" WHERE ' +
-                  'LOWER("test"."name") = $1';
+        var sql = 'SELECT CAST(SUM(\"test\".\"age\") AS float) AS age FROM \"test\" WHERE ' +
+                  'LOWER(\"test\".\"name\") = $1';
 
         query.query.should.eql(sql);
-=======
-        query.query.should.eql('SELECT CAST(SUM(\"age\") AS float) AS \"age\" FROM test WHERE LOWER(\"name\") = $1');
->>>>>>> b80887f8
       });
     });
 
