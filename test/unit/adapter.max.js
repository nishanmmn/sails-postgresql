--- conflicted
+++ resolved
@@ -9,7 +9,7 @@
    * Adds a MAX select parameter to a sql statement
    */
 
-  describe('.min()', function() {
+  describe('.max()', function() {
 
     describe('with array', function() {
 
@@ -23,12 +23,8 @@
 
       it('should use the max aggregate option in the select statement', function() {
         var query = new Query({ name: { type: 'text' }}).find('test', criteria);
-<<<<<<< HEAD
-        var sql = 'SELECT MAX("test"."age") AS age FROM "test" WHERE LOWER("test"."name") = $1';
+        var sql = 'SELECT MAX(\"test\".\"age\") AS age FROM \"test\" WHERE LOWER(\"test\".\"name\") = $1';
         query.query.should.eql(sql);
-=======
-        query.query.should.eql('SELECT MAX(\"age\") AS \"age\" FROM test WHERE LOWER(\"name\") = $1');
->>>>>>> b80887f8
       });
     });
 
@@ -44,12 +40,8 @@
 
       it('should use the MAX aggregate option in the select statement', function() {
         var query = new Query({ name: { type: 'text' }}).find('test', criteria);
-<<<<<<< HEAD
-        var sql = 'SELECT MAX("test"."age") AS age FROM "test" WHERE LOWER("test"."name") = $1';
+        var sql = 'SELECT MAX(\"test\".\"age\") AS age FROM \"test\" WHERE LOWER(\"test\".\"name\") = $1';
         query.query.should.eql(sql);
-=======
-        query.query.should.eql('SELECT MAX(\"age\") AS \"age\" FROM test WHERE LOWER(\"name\") = $1');
->>>>>>> b80887f8
       });
     });
 
